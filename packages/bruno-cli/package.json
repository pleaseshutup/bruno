--- conflicted
+++ resolved
@@ -1,11 +1,7 @@
 {
   "name": "@usebruno/cli",
-<<<<<<< HEAD
-  "version": "0.8.0",
+  "version": "0.9.0",
   "license" : "MIT",
-=======
-  "version": "0.9.0",
->>>>>>> 30ee472c
   "main": "src/index.js",
   "bin": {
     "bru": "./bin/bru.js"
