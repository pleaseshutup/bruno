--- conflicted
+++ resolved
@@ -9,19 +9,12 @@
   "scripts": {
     "clean": "rimraf dist",
     "dev": "electron .",
-<<<<<<< HEAD
-    "dist": "electron-builder --mac --config electron-builder-config.js",
-    "dist-mac": "electron-builder --mac --config electron-builder-config.js",
-    "dist-win": "electron-builder --win --config electron-builder-config.js",
-    "dist-linux": "electron-builder --linux --config electron-builder-config.js",
-=======
     "dist:mac": "electron-builder --mac --config electron-builder-config.js",
     "dist:win": "electron-builder --win --config electron-builder-config.js",
     "dist:linux": "electron-builder --linux AppImage --config electron-builder-config.js",
     "dist:deb": "electron-builder --linux deb --config electron-builder-config.js",
     "dist:rpm": "electron-builder --linux rpm --config electron-builder-config.js",
     "dist:snap": "electron-builder --linux snap --config electron-builder-config.js",
->>>>>>> 102f7a5e
     "pack": "electron-builder --dir",
     "test": "jest"
   },
