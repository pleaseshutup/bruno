const _ = require('lodash');
const fs = require('fs');
const path = require('path');
const { ipcMain, shell } = require('electron');
const { envJsonToBru, bruToJson, jsonToBru } = require('../bru');

const {
  isValidPathname,
  writeFile,
  hasBruExtension,
  isDirectory,
  browseDirectory,
  createDirectory,
  searchForBruFiles
} = require('../utils/filesystem');
const { stringifyJson } = require('../utils/common');
const { openCollectionDialog, openCollection } = require('../app/collections');
const { generateUidBasedOnHash } = require('../utils/common');
const { moveRequestUid, deleteRequestUid } = require('../cache/requestUids');
<<<<<<< HEAD
const { setPreferences } = require('../app/preferences');
const EnvironmentSecretsStore = require('../store/env-secrets');

const environmentSecretsStore = new EnvironmentSecretsStore();

const envHasSecrets = (environment = {}) => {
  const secrets = _.filter(environment.variables, (v) => v.secret);

  return secrets && secrets.length > 0;
};
=======
const { setPreferences } = require('../store/preferences');
>>>>>>> c4fd9d38

const registerRendererEventHandlers = (mainWindow, watcher, lastOpenedCollections) => {
  // browse directory
  ipcMain.handle('renderer:browse-directory', async (event, pathname, request) => {
    try {
      const dirPath = await browseDirectory(mainWindow);

      return dirPath;
    } catch (error) {
      return Promise.reject(error);
    }
  });

  // create collection
  ipcMain.handle(
    'renderer:create-collection',
    async (event, collectionName, collectionFolderName, collectionLocation) => {
      try {
        const dirPath = path.join(collectionLocation, collectionFolderName);
        if (fs.existsSync(dirPath)) {
          throw new Error(`collection: ${dirPath} already exists`);
        }

        if (!isValidPathname(dirPath)) {
          throw new Error(`collection: invalid pathname - ${dir}`);
        }

        await createDirectory(dirPath);

        const uid = generateUidBasedOnHash(dirPath);
        const content = await stringifyJson({
          version: '1',
          name: collectionName,
          type: 'collection'
        });
        await writeFile(path.join(dirPath, 'bruno.json'), content);

        mainWindow.webContents.send('main:collection-opened', dirPath, uid, collectionName);
        ipcMain.emit('main:collection-opened', mainWindow, dirPath, uid);

        return;
      } catch (error) {
        return Promise.reject(error);
      }
    }
  );

  // rename collection
  ipcMain.handle('renderer:rename-collection', async (event, newName, collectionPathname) => {
    try {
      const brunoJsonFilePath = path.join(collectionPathname, 'bruno.json');
      const content = fs.readFileSync(brunoJsonFilePath, 'utf8');
      const json = JSON.parse(content);

      json.name = newName;

      const newContent = await stringifyJson(json);
      await writeFile(brunoJsonFilePath, newContent);

      // todo: listen for bruno.json changes and handle it in watcher
      // the app will change the name of the collection after parsing the bruno.json file contents
      mainWindow.webContents.send('main:collection-renamed', {
        collectionPathname,
        newName
      });

      return;
    } catch (error) {
      return Promise.reject(error);
    }
  });

  // new request
  ipcMain.handle('renderer:new-request', async (event, pathname, request) => {
    try {
      if (fs.existsSync(pathname)) {
        throw new Error(`path: ${pathname} already exists`);
      }

      const content = jsonToBru(request);
      await writeFile(pathname, content);
    } catch (error) {
      return Promise.reject(error);
    }
  });

  // save request
  ipcMain.handle('renderer:save-request', async (event, pathname, request) => {
    try {
      if (!fs.existsSync(pathname)) {
        throw new Error(`path: ${pathname} does not exist`);
      }

      const content = jsonToBru(request);
      await writeFile(pathname, content);
    } catch (error) {
      return Promise.reject(error);
    }
  });

  // create environment
  ipcMain.handle('renderer:create-environment', async (event, collectionPathname, name) => {
    try {
      const envDirPath = path.join(collectionPathname, 'environments');
      if (!fs.existsSync(envDirPath)) {
        await createDirectory(envDirPath);
      }

      const envFilePath = path.join(envDirPath, `${name}.bru`);
      if (fs.existsSync(envFilePath)) {
        throw new Error(`environment: ${envFilePath} already exists`);
      }

      const content = envJsonToBru({
        variables: []
      });
      await writeFile(envFilePath, content);
    } catch (error) {
      return Promise.reject(error);
    }
  });

  // save environment
  ipcMain.handle('renderer:save-environment', async (event, collectionPathname, environment) => {
    try {
      const envDirPath = path.join(collectionPathname, 'environments');
      if (!fs.existsSync(envDirPath)) {
        await createDirectory(envDirPath);
      }

      const envFilePath = path.join(envDirPath, `${environment.name}.bru`);
      if (!fs.existsSync(envFilePath)) {
        throw new Error(`environment: ${envFilePath} does not exist`);
      }

      if (envHasSecrets(environment)) {
        environmentSecretsStore.storeEnvSecrets(collectionPathname, environment);
      }

      const content = envJsonToBru(environment);
      await writeFile(envFilePath, content);
    } catch (error) {
      return Promise.reject(error);
    }
  });

  // rename environment
  ipcMain.handle('renderer:rename-environment', async (event, collectionPathname, environmentName, newName) => {
    try {
      const envDirPath = path.join(collectionPathname, 'environments');
      const envFilePath = path.join(envDirPath, `${environmentName}.bru`);
      if (!fs.existsSync(envFilePath)) {
        throw new Error(`environment: ${envFilePath} does not exist`);
      }

      const newEnvFilePath = path.join(envDirPath, `${newName}.bru`);
      if (fs.existsSync(newEnvFilePath)) {
        throw new Error(`environment: ${newEnvFilePath} already exists`);
      }

      fs.renameSync(envFilePath, newEnvFilePath);

      environmentSecretsStore.renameEnvironment(collectionPathname, environmentName, newName);
    } catch (error) {
      return Promise.reject(error);
    }
  });

  // delete environment
  ipcMain.handle('renderer:delete-environment', async (event, collectionPathname, environmentName) => {
    try {
      const envDirPath = path.join(collectionPathname, 'environments');
      const envFilePath = path.join(envDirPath, `${environmentName}.bru`);
      if (!fs.existsSync(envFilePath)) {
        throw new Error(`environment: ${envFilePath} does not exist`);
      }

      fs.unlinkSync(envFilePath);

      environmentSecretsStore.deleteEnvironment(collectionPathname, environmentName);
    } catch (error) {
      return Promise.reject(error);
    }
  });

  // rename item
  ipcMain.handle('renderer:rename-item', async (event, oldPath, newPath, newName) => {
    try {
      if (!fs.existsSync(oldPath)) {
        throw new Error(`path: ${oldPath} does not exist`);
      }
      if (fs.existsSync(newPath)) {
        throw new Error(`path: ${oldPath} already exists`);
      }

      // if its directory, rename and return
      if (isDirectory(oldPath)) {
        const bruFilesAtSource = await searchForBruFiles(oldPath);

        for (let bruFile of bruFilesAtSource) {
          const newBruFilePath = bruFile.replace(oldPath, newPath);
          moveRequestUid(bruFile, newBruFilePath);
        }
        return fs.renameSync(oldPath, newPath);
      }

      const isBru = hasBruExtension(oldPath);
      if (!isBru) {
        throw new Error(`path: ${oldPath} is not a bru file`);
      }

      // update name in file and save new copy, then delete old copy
      const data = fs.readFileSync(oldPath, 'utf8');
      const jsonData = bruToJson(data);

      jsonData.name = newName;

      moveRequestUid(oldPath, newPath);

      const content = jsonToBru(jsonData);
      await writeFile(newPath, content);
      await fs.unlinkSync(oldPath);
    } catch (error) {
      return Promise.reject(error);
    }
  });

  // new folder
  ipcMain.handle('renderer:new-folder', async (event, pathname) => {
    try {
      if (!fs.existsSync(pathname)) {
        fs.mkdirSync(pathname);
      } else {
        return Promise.reject(new Error('The directory already exists'));
      }
    } catch (error) {
      return Promise.reject(error);
    }
  });

  // delete file/folder
  ipcMain.handle('renderer:delete-item', async (event, pathname, type) => {
    try {
      if (type === 'folder') {
        if (!fs.existsSync(pathname)) {
          return Promise.reject(new Error('The directory does not exist'));
        }

        // delete the request uid mappings
        const bruFilesAtSource = await searchForBruFiles(pathname);
        for (let bruFile of bruFilesAtSource) {
          deleteRequestUid(bruFile);
        }

        fs.rmSync(pathname, { recursive: true, force: true });
      } else if (['http-request', 'graphql-request'].includes(type)) {
        if (!fs.existsSync(pathname)) {
          return Promise.reject(new Error('The file does not exist'));
        }

        deleteRequestUid(pathname);

        fs.unlinkSync(pathname);
      } else {
        return Promise.reject(error);
      }
    } catch (error) {
      return Promise.reject(error);
    }
  });

  ipcMain.handle('renderer:open-collection', () => {
    if (watcher && mainWindow) {
      openCollectionDialog(mainWindow, watcher);
    }
  });

  ipcMain.handle('renderer:remove-collection', async (event, collectionPath) => {
    if (watcher && mainWindow) {
      console.log(`watcher stopWatching: ${collectionPath}`);
      watcher.removeWatcher(collectionPath, mainWindow);
      lastOpenedCollections.remove(collectionPath);
    }
  });

  ipcMain.handle('renderer:import-collection', async (event, collection, collectionLocation) => {
    try {
      let collectionName = collection.name;
      let collectionPath = path.join(collectionLocation, collectionName);

      if (fs.existsSync(collectionPath)) {
        throw new Error(`collection: ${collectionPath} already exists`);
      }

      // Recursive function to parse the collection items and create files/folders
      const parseCollectionItems = (items = [], currentPath) => {
        items.forEach((item) => {
          if (['http-request', 'graphql-request'].includes(item.type)) {
            const content = jsonToBru(item);
            const filePath = path.join(currentPath, `${item.name}.bru`);
            fs.writeFileSync(filePath, content);
          }
          if (item.type === 'folder') {
            const folderPath = path.join(currentPath, item.name);
            fs.mkdirSync(folderPath);

            if (item.items && item.items.length) {
              parseCollectionItems(item.items, folderPath);
            }
          }
        });
      };

      const parseEnvironments = (environments = [], collectionPath) => {
        const envDirPath = path.join(collectionPath, 'environments');
        if (!fs.existsSync(envDirPath)) {
          fs.mkdirSync(envDirPath);
        }

        environments.forEach((env) => {
          const content = envJsonToBru(env);
          const filePath = path.join(envDirPath, `${env.name}.bru`);
          fs.writeFileSync(filePath, content);
        });
      };

      await createDirectory(collectionPath);

      const uid = generateUidBasedOnHash(collectionPath);
      const content = await stringifyJson({
        version: '1',
        name: collection.name,
        type: 'collection'
      });
      await writeFile(path.join(collectionPath, 'bruno.json'), content);

      mainWindow.webContents.send('main:collection-opened', collectionPath, uid, collectionName);
      ipcMain.emit('main:collection-opened', mainWindow, collectionPath, uid);

      lastOpenedCollections.add(collectionPath);

      // create folder and files based on collection
      await parseCollectionItems(collection.items, collectionPath);
      await parseEnvironments(collection.environments, collectionPath);
    } catch (error) {
      return Promise.reject(error);
    }
  });

  ipcMain.handle('renderer:resequence-items', async (event, itemsToResequence) => {
    try {
      for (let item of itemsToResequence) {
        const bru = fs.readFileSync(item.pathname, 'utf8');
        const jsonData = bruToJson(bru);

        if (jsonData.seq !== item.seq) {
          jsonData.seq = item.seq;
          const content = jsonToBru(jsonData);
          await writeFile(item.pathname, content);
        }
      }
    } catch (error) {
      return Promise.reject(error);
    }
  });

  ipcMain.handle('renderer:move-file-item', async (event, itemPath, destinationPath) => {
    try {
      const itemContent = fs.readFileSync(itemPath, 'utf8');
      const newItemPath = path.join(destinationPath, path.basename(itemPath));

      moveRequestUid(itemPath, newItemPath);

      fs.unlinkSync(itemPath);
      fs.writeFileSync(newItemPath, itemContent);
    } catch (error) {
      return Promise.reject(error);
    }
  });

  ipcMain.handle('renderer:move-folder-item', async (event, folderPath, destinationPath) => {
    try {
      const folderName = path.basename(folderPath);
      const newFolderPath = path.join(destinationPath, folderName);

      if (!fs.existsSync(folderPath)) {
        throw new Error(`folder: ${folderPath} does not exist`);
      }

      if (fs.existsSync(newFolderPath)) {
        throw new Error(`folder: ${newFolderPath} already exists`);
      }

      const bruFilesAtSource = await searchForBruFiles(folderPath);

      for (let bruFile of bruFilesAtSource) {
        const newBruFilePath = bruFile.replace(folderPath, newFolderPath);
        moveRequestUid(bruFile, newBruFilePath);
      }

      fs.renameSync(folderPath, newFolderPath);
    } catch (error) {
      return Promise.reject(error);
    }
  });

  ipcMain.handle('renderer:ready', async (event) => {
    // reload last opened collections
    const lastOpened = lastOpenedCollections.getAll();

    if (lastOpened && lastOpened.length) {
      for (let collectionPath of lastOpened) {
        if (isDirectory(collectionPath)) {
          openCollection(mainWindow, watcher, collectionPath, {
            dontSendDisplayErrors: true
          });
        }
      }
    }
  });

  ipcMain.handle('renderer:set-preferences', async (event, preferences) => {
    setPreferences(preferences);
  });
};

const registerMainEventHandlers = (mainWindow, watcher, lastOpenedCollections) => {
  ipcMain.on('main:open-collection', () => {
    if (watcher && mainWindow) {
      openCollectionDialog(mainWindow, watcher);
    }
  });

  ipcMain.on('main:open-docs', () => {
    const docsURL = 'https://docs.usebruno.com';
    shell.openExternal(docsURL);
  });

  ipcMain.on('main:collection-opened', (win, pathname, uid) => {
    watcher.addWatcher(win, pathname, uid);
    lastOpenedCollections.add(pathname);
  });
};

const registerCollectionsIpc = (mainWindow, watcher, lastOpenedCollections) => {
  registerRendererEventHandlers(mainWindow, watcher, lastOpenedCollections);
  registerMainEventHandlers(mainWindow, watcher, lastOpenedCollections);
};

module.exports = registerCollectionsIpc;<|MERGE_RESOLUTION|>--- conflicted
+++ resolved
@@ -17,8 +17,7 @@
 const { openCollectionDialog, openCollection } = require('../app/collections');
 const { generateUidBasedOnHash } = require('../utils/common');
 const { moveRequestUid, deleteRequestUid } = require('../cache/requestUids');
-<<<<<<< HEAD
-const { setPreferences } = require('../app/preferences');
+const { setPreferences } = require('../store/preferences');
 const EnvironmentSecretsStore = require('../store/env-secrets');
 
 const environmentSecretsStore = new EnvironmentSecretsStore();
@@ -28,9 +27,6 @@
 
   return secrets && secrets.length > 0;
 };
-=======
-const { setPreferences } = require('../store/preferences');
->>>>>>> c4fd9d38
 
 const registerRendererEventHandlers = (mainWindow, watcher, lastOpenedCollections) => {
   // browse directory
