--- conflicted
+++ resolved
@@ -11,11 +11,7 @@
 const defaultPreferences = {
   request: {
     sslVerification: true,
-<<<<<<< HEAD
-    caCert: ''
-=======
     timeout: 0
->>>>>>> a9459bc2
   },
   font: {
     codeFont: 'default'
@@ -109,8 +105,8 @@
     return get(getPreferences(), 'request.sslVerification', true);
   },
 
-  getCaCert: () => {
-    return get(getPreferences(), 'request.cacert');
+  getTimeout: () => {
+    return get(getPreferences(), 'request.timeout');
   },
 
   getProxyConfig: () => {
