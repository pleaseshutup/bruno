--- conflicted
+++ resolved
@@ -33,7 +33,7 @@
     <StyledWrapper>
       <div className="flex items-center mt-2">
         <label className="mr-2 select-none" style={{ minWidth: 200 }} htmlFor="ssl-cert-verification">
-          SSL Certificate Verification
+          TLS Certificate Verification
         </label>
         <input
           id="ssl-cert-verification"
@@ -55,12 +55,6 @@
           onChange={(e) => handleTimeoutChange(e.target.value)}
           defaultValue={timeout === 0 ? '' : timeout}
         />
-<<<<<<< HEAD
-        <label htmlFor="ssl-verification" className="select-none">
-          TLS Certificate Verification
-        </label>
-=======
->>>>>>> a9459bc2
       </div>
 
       <div className="mt-10">
