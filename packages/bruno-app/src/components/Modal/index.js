import React, {useState, useEffect} from 'react';
import StyledWrapper from './StyledWrapper';

const ModalHeader = ({title, handleCancel}) => (
  <div className="bruno-modal-header">
    {title ? <div className="bruno-modal-heade-title">{title}</div> : null}
    {handleCancel ? (
      <div className="close cursor-pointer" onClick={handleCancel ? () => handleCancel() : null}>
        ×
      </div>
    ) : null}
  </div>
);

const ModalContent = ({children}) => (
  <div className="bruno-modal-content px-4 py-6">
    {children}
  </div>
);

const ModalFooter = ({confirmText, cancelText, handleSubmit, handleCancel, confirmDisabled, hideCancel, hideFooter}) => {
  confirmText = confirmText || 'Save';
  cancelText = cancelText || 'Cancel';

  if (hideFooter) {
    return null;
  }

  return (
    <div className="flex justify-end p-4 bruno-modal-footer">
      <span className={hideCancel ? "hidden" : "mr-2"}>
        <button type="button" onClick={handleCancel} className="btn btn-md btn-close">
          {cancelText}
        </button>
      </span>
      <span>
        <button type="submit" className="submit btn btn-md btn-secondary" disabled={confirmDisabled} onClick={handleSubmit} >
          {confirmText}
        </button>
      </span>
    </div>
  );
}

const Modal = ({
  size,
  title,
  confirmText,
  cancelText,
  handleCancel,
  handleConfirm,
  children,
  confirmDisabled,
  hideCancel,
  hideFooter
}) => {
  const [isClosing, setIsClosing] = useState(false);
  const escFunction = (event) => {
    const escKeyCode = 27;
    if (event.keyCode === escKeyCode) {
      closeModal();
    }
  };

  const closeModal = () => {
    setIsClosing(true);
    setTimeout(() => handleCancel(), 500);
  };

  useEffect(() => {
    document.addEventListener('keydown', escFunction, false);

    return () => {
      document.removeEventListener('keydown', escFunction, false);
    }
  }, []);

  let classes = 'bruno-modal';
  if (isClosing) {
    classes += ' modal--animate-out';
  }
  return (
    <StyledWrapper className={classes}>
      <div className={`bruno-modal-card modal-${size}`}>
        <ModalHeader title={title} handleCancel={() => closeModal()} />
        <ModalContent>{children}</ModalContent>
        {!hideFooter ? <ModalFooter 
          confirmText={confirmText}
          cancelText={cancelText}
          handleCancel={() => closeModal()} 
          handleSubmit={handleConfirm} 
          confirmDisabled={confirmDisabled}
          hideCancel={hideCancel}
<<<<<<< HEAD
        /> : null}
=======
          hideFooter={hideFooter}
        />
>>>>>>> 4a5378a2
      </div>

      {/* Clicking on backdrop closes the modal */}
      <div className="bruno-modal-backdrop" onClick={() => closeModal()} />
    </StyledWrapper>
  );
};

export default Modal;<|MERGE_RESOLUTION|>--- conflicted
+++ resolved
@@ -84,19 +84,15 @@
       <div className={`bruno-modal-card modal-${size}`}>
         <ModalHeader title={title} handleCancel={() => closeModal()} />
         <ModalContent>{children}</ModalContent>
-        {!hideFooter ? <ModalFooter 
+        <ModalFooter 
           confirmText={confirmText}
           cancelText={cancelText}
           handleCancel={() => closeModal()} 
           handleSubmit={handleConfirm} 
           confirmDisabled={confirmDisabled}
           hideCancel={hideCancel}
-<<<<<<< HEAD
-        /> : null}
-=======
           hideFooter={hideFooter}
         />
->>>>>>> 4a5378a2
       </div>
 
       {/* Clicking on backdrop closes the modal */}
