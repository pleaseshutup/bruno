import React, { useEffect } from 'react';
import { useFormik } from 'formik';
import * as Yup from 'yup';

import StyledWrapper from './StyledWrapper';

const ProxySettings = ({ proxyConfig, onUpdate }) => {
  const formik = useFormik({
    initialValues: {
      enabled: proxyConfig.enabled || 'global',
      protocol: proxyConfig.protocol || 'http',
      hostname: proxyConfig.hostname || '',
      port: proxyConfig.port || '',
      auth: {
        enabled: proxyConfig.auth ? proxyConfig.auth.enabled || false : false,
        username: proxyConfig.auth ? proxyConfig.auth.username || '' : '',
        password: proxyConfig.auth ? proxyConfig.auth.password || '' : ''
      },
      noProxy: proxyConfig.noProxy || ''
    },
    validationSchema: Yup.object({
<<<<<<< HEAD
      enabled: Yup.string().oneOf(['global', 'enabled', 'disabled']),
=======
      enabled: Yup.boolean(),
>>>>>>> 239caa17
      protocol: Yup.string().oneOf(['http', 'https', 'socks5']),
      hostname: Yup.string().max(1024),
      port: Yup.number().min(0).max(65535),
      auth: Yup.object({
        enabled: Yup.boolean(),
        username: Yup.string().max(1024),
        password: Yup.string().max(1024)
      }),
      noProxy: Yup.string().max(1024)
    }),
    onSubmit: (values) => {
      onUpdate(values);
    }
  });

  useEffect(() => {
    formik.setValues({
      enabled: proxyConfig.enabled || 'global',
      protocol: proxyConfig.protocol || 'http',
      hostname: proxyConfig.hostname || '',
      port: proxyConfig.port || '',
      auth: {
        enabled: proxyConfig.auth ? proxyConfig.auth.enabled || false : false,
        username: proxyConfig.auth ? proxyConfig.auth.username || '' : '',
        password: proxyConfig.auth ? proxyConfig.auth.password || '' : ''
      },
      noProxy: proxyConfig.noProxy || ''
    });
  }, [proxyConfig]);

  return (
    <StyledWrapper>
      <form className="bruno-form" onSubmit={formik.handleSubmit}>
        <div className="mb-3 flex items-center">
          <label className="settings-label" htmlFor="enabled">
            Usage
          </label>
          <div className="flex items-center">
            <label className="flex items-center">
              <input
                type="radio"
                name="enabled"
                value="global"
                checked={formik.values.enabled === 'global'}
                onChange={formik.handleChange}
                className="mr-1"
              />
              use global settings
            </label>
            <label className="flex items-center ml-4">
              <input
                type="radio"
                name="enabled"
                value="enabled"
                checked={formik.values.enabled === 'enabled'}
                onChange={formik.handleChange}
                className="mr-1"
              />
              enabled
            </label>
            <label className="flex items-center ml-4">
              <input
                type="radio"
                name="enabled"
                value="disabled"
                checked={formik.values.enabled === 'disabled'}
                onChange={formik.handleChange}
                className="mr-1"
              />
              disabled
            </label>
          </div>
        </div>
        <div className="mb-3 flex items-center">
          <label className="settings-label" htmlFor="protocol">
            Protocol
          </label>
          <div className="flex items-center">
            <label className="flex items-center">
              <input
                type="radio"
                name="protocol"
                value="http"
                checked={formik.values.protocol === 'http'}
                onChange={formik.handleChange}
                className="mr-1"
              />
              http
            </label>
            <label className="flex items-center ml-4">
              <input
                type="radio"
                name="protocol"
                value="https"
                checked={formik.values.protocol === 'https'}
                onChange={formik.handleChange}
                className="mr-1"
              />
              https
            </label>
            <label className="flex items-center ml-4">
              <input
                type="radio"
                name="protocol"
                value="socks5"
                checked={formik.values.protocol === 'socks5'}
                onChange={formik.handleChange}
                className="mr-1"
              />
              socks5
            </label>
          </div>
        </div>
        <div className="mb-3 flex items-center">
          <label className="settings-label" htmlFor="hostname">
            Hostname
          </label>
          <input
            id="hostname"
            type="text"
            name="hostname"
            className="block textbox"
            autoComplete="off"
            autoCorrect="off"
            autoCapitalize="off"
            spellCheck="false"
            onChange={formik.handleChange}
            value={formik.values.hostname || ''}
          />
          {formik.touched.hostname && formik.errors.hostname ? (
            <div className="text-red-500">{formik.errors.hostname}</div>
          ) : null}
        </div>
        <div className="mb-3 flex items-center">
          <label className="settings-label" htmlFor="port">
            Port
          </label>
          <input
            id="port"
            type="number"
            name="port"
            className="block textbox"
            autoComplete="off"
            autoCorrect="off"
            autoCapitalize="off"
            spellCheck="false"
            onChange={formik.handleChange}
            value={formik.values.port}
          />
          {formik.touched.port && formik.errors.port ? <div className="text-red-500">{formik.errors.port}</div> : null}
        </div>
        <div className="mb-3 flex items-center">
          <label className="settings-label" htmlFor="auth.enabled">
            Auth
          </label>
          <input
            type="checkbox"
            name="auth.enabled"
            checked={formik.values.auth.enabled}
            onChange={formik.handleChange}
          />
        </div>
        <div>
          <div className="mb-3 flex items-center">
            <label className="settings-label" htmlFor="auth.username">
              Username
            </label>
            <input
              id="auth.username"
              type="text"
              name="auth.username"
              className="block textbox"
              autoComplete="off"
              autoCorrect="off"
              autoCapitalize="off"
              spellCheck="false"
              value={formik.values.auth.username}
              onChange={formik.handleChange}
            />
            {formik.touched.auth?.username && formik.errors.auth?.username ? (
              <div className="text-red-500">{formik.errors.auth.username}</div>
            ) : null}
          </div>
          <div className="mb-3 flex items-center">
            <label className="settings-label" htmlFor="auth.password">
              Password
            </label>
            <input
              id="auth.password"
              type="text"
              name="auth.password"
              className="block textbox"
              autoComplete="off"
              autoCorrect="off"
              autoCapitalize="off"
              spellCheck="false"
              value={formik.values.auth.password}
              onChange={formik.handleChange}
            />
            {formik.touched.auth?.password && formik.errors.auth?.password ? (
              <div className="text-red-500">{formik.errors.auth.password}</div>
            ) : null}
          </div>
        </div>
        <div className="ml-4 mb-3 flex items-center">
          <label className="settings-label" htmlFor="noProxy">
            Proxy Bypass
          </label>
          <input
            id="noProxy"
            type="text"
            name="noProxy"
            className="block textbox"
            autoComplete="off"
            autoCorrect="off"
            autoCapitalize="off"
            spellCheck="false"
            onChange={formik.handleChange}
            value={formik.values.noProxy || ''}
          />
          {formik.touched.noProxy && formik.errors.noProxy ? (
            <div className="text-red-500">{formik.errors.noProxy}</div>
          ) : null}
        </div>
        <div className="mt-6">
          <button type="submit" className="submit btn btn-sm btn-secondary">
            Save
          </button>
        </div>
      </form>
    </StyledWrapper>
  );
};

export default ProxySettings;<|MERGE_RESOLUTION|>--- conflicted
+++ resolved
@@ -19,11 +19,7 @@
       noProxy: proxyConfig.noProxy || ''
     },
     validationSchema: Yup.object({
-<<<<<<< HEAD
       enabled: Yup.string().oneOf(['global', 'enabled', 'disabled']),
-=======
-      enabled: Yup.boolean(),
->>>>>>> 239caa17
       protocol: Yup.string().oneOf(['http', 'https', 'socks5']),
       hostname: Yup.string().max(1024),
       port: Yup.number().min(0).max(65535),
@@ -56,6 +52,7 @@
 
   return (
     <StyledWrapper>
+      <h1 className="font-medium mb-3">Proxy Settings</h1>
       <form className="bruno-form" onSubmit={formik.handleSubmit}>
         <div className="mb-3 flex items-center">
           <label className="settings-label" htmlFor="enabled">
